--- conflicted
+++ resolved
@@ -113,7 +113,7 @@
                 PORTAL_URL + '/api/instruments/',
                 headers={'Authorization': 'Token {0}'.format(LCO_SETTINGS['api_key'])}
             )
-            cached_instruments = OrderedDict((k, v) for k, v in response.json().items() if 'SOAR' not in k)
+            cached_instruments = {k: v for k, v in response.json().items() if 'SOAR' not in k}
             cache.set('lco_instruments', cached_instruments)
 
         return cached_instruments
@@ -610,10 +610,7 @@
         self.fields['cadence_frequency'].widget.attrs['placeholder'] = 'Hours'
         self.fields['cadence_frequency'].help_text = None
 
-<<<<<<< HEAD
         # Remove start and end because those are determined by the cadence
-=======
->>>>>>> e992935d
         for field_name in ['start', 'end']:
             self.fields.pop(field_name)
         if self.fields.get('groups'):
@@ -633,27 +630,17 @@
 
     def _build_instrument_config(self):
         instrument_configs = super()._build_instrument_config()
-<<<<<<< HEAD
         instrument_configs[0]['optical_elements'].pop('filter')
         instrument_configs[0]['optical_elements']['slit'] = self.cleaned_data['filter']
-=======
-        instrument_configs[0]['optical_elements'] = {
-            'slit': self.cleaned_data['filter']
-        }
->>>>>>> e992935d
 
         return instrument_configs
 
     def _build_acquisition_config(self):
-<<<<<<< HEAD
         acquisition_config = super()._build_acquisition_config()
-=======
->>>>>>> e992935d
         # SNEx uses WCS mode if no acquisition radius is specified, and BRIGHTEST otherwise
         acquisition_mode = 'BRIGHTEST'
         if not self.cleaned_data['acquisition_radius']:
             acquisition_mode = 'WCS'
-<<<<<<< HEAD
         acquisition_config['mode'] = acquisition_mode
         acquisition_config['extra_params'] = {
             'acquire_radius': self.cleaned_data['acquisition_radius']
@@ -666,23 +653,6 @@
         guiding_config['mode'] = 'ON' if self.cleaned_data['guider_mode'] in ['on', 'optional'] else 'OFF'
         guiding_config['optional'] = 'true' if self.cleaned_data['guider_mode'] == 'optional' else 'false'
         return guiding_config
-=======
-
-        return {
-            'mode': acquisition_mode,
-            'extra_params': {
-                'acquire_radius': self.cleaned_data['acquisition_radius']
-            }
-        }
-
-    def _build_guiding_config(self):
-        mode = 'ON' if self.cleaned_data['guider_mode'] in ['on', 'optional'] else 'OFF'
-        optional = 'true' if self.cleaned_data['guider_mode'] == 'optional' else 'false'
-        return {
-            'mode': mode,
-            'optional': optional
-        }
->>>>>>> e992935d
 
     def _build_location(self):
         location = super()._build_location()
@@ -694,10 +664,7 @@
     def clean(self):
         """
         This clean method does the following:
-<<<<<<< HEAD
             - Hardcodes instrument type as "2M0-FLOYDS-SCICAM" because it's the only instrument this form uses
-=======
->>>>>>> e992935d
             - Adds a start time of "right now", as the spectroscopic sequence form does not allow for specification
               of a start time.
             - Adds an end time that corresponds with the cadence frequency
