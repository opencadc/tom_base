--- conflicted
+++ resolved
@@ -109,15 +109,8 @@
         query = get_object_or_404(BrokerQuery, pk=self.kwargs['pk'])
         broker_class = get_service_class(query.broker)()
         alerts = broker_class.fetch_alerts(query.parameters_as_dict)
-<<<<<<< HEAD
         context['alerts'] = []
-        query.last_run = datetime.utcnow()
-=======
-        context['alerts'] = [
-            broker_class.to_generic_alert(alert) for alert in alerts
-        ]
         query.last_run = timezone.now()
->>>>>>> 43044799
         query.save()
         context['query'] = query
         try:
