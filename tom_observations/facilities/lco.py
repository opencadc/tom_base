--- conflicted
+++ resolved
@@ -6,36 +6,25 @@
 from django import forms
 from django.conf import settings
 from django.core.cache import cache
-<<<<<<< HEAD
 from astropy import units as u
 from astropy.time import Time
-=======
->>>>>>> 5c9e6276
 
 from tom_common.exceptions import ImproperCredentialsException
-<<<<<<< HEAD
-from tom_observations.facility import GenericObservationFacility, get_service_class
+from tom_observations.cadence import CadenceForm
+from tom_observations.facility import GenericObservationFacility, GenericObservationForm, get_service_class
+from tom_observations.observing_strategy import GenericStrategyForm
+from tom_targets.models import Target, REQUIRED_NON_SIDEREAL_FIELDS, REQUIRED_NON_SIDEREAL_FIELDS_PER_SCHEME
 from tom_targets.models import (
     Target, REQUIRED_NON_SIDEREAL_FIELDS,
     REQUIRED_NON_SIDEREAL_FIELDS_PER_SCHEME
 )
 from tom_observations.utils import get_radec_ephemeris
-
 import json
 import numpy as np
 
-import logging
-logger = logging.getLogger('submit_testing.log')
-
 def take_second_element(elem):
     return elem[1]
 
-=======
-from tom_observations.cadence import CadenceForm
-from tom_observations.facility import GenericObservationFacility, GenericObservationForm, get_service_class
-from tom_observations.observing_strategy import GenericStrategyForm
-from tom_targets.models import Target, REQUIRED_NON_SIDEREAL_FIELDS, REQUIRED_NON_SIDEREAL_FIELDS_PER_SCHEME
->>>>>>> 5c9e6276
 
 # Determine settings for this module.
 try:
@@ -111,13 +100,8 @@
     response.raise_for_status()
     return response
 
-<<<<<<< HEAD
-class LCOBaseObservationForm(GenericObservationForm):
-    name = forms.CharField()
-=======
 
 class LCOBaseForm(forms.Form):
->>>>>>> 5c9e6276
     ipp_value = forms.FloatField()
     exposure_count = forms.IntegerField(min_value=1)
     exposure_time = forms.FloatField(min_value=0.1)
@@ -144,43 +128,12 @@
         self.fields['proposal'] = forms.ChoiceField(choices=self.proposal_choices())
         self.fields['filter'] = forms.ChoiceField(choices=self.filter_choices())
         self.fields['instrument_type'] = forms.ChoiceField(choices=self.instrument_choices())
-<<<<<<< HEAD
 
         self.eph_target = False
         target = Target.objects.get(pk=kwargs['initial']['target_id'])
         if target.type == Target.NON_SIDEREAL:
             if target.scheme == 'EPHEMERIS':
                 self.eph_target = True
-
-        self.helper.layout = Layout(
-            self.common_layout,
-            self.layout(),
-            self.extra_layout()
-        )
-
-
-
-
-    def layout(self):
-        return Div(
-            Div(
-                'name', 'proposal', 'ipp_value', 'observation_mode', 'start', 'end',
-                css_class='col'
-            ),
-            Div(
-                'filter', 'instrument_type', 'exposure_count', 'exposure_time', 'max_airmass',
-                css_class='col'
-            ),
-            css_class='form-row'
-        )
-
-    def extra_layout(self):
-        if self.eph_target:
-            return Div('site','imaging_interval')
-        # If you just want to add some fields to the end of the form, add them here.
-        #return Div()
-=======
->>>>>>> 5c9e6276
 
     def _get_instruments(self):
         cached_instruments = cache.get('lco_instruments')
@@ -280,6 +233,8 @@
 
     def extra_layout(self):
         # If you just want to add some fields to the end of the form, add them here.
+        if self.eph_target:
+            return Div('site','imaging_interval')
         return Div()
 
     def clean_start(self):
@@ -448,17 +403,7 @@
             }
         }
 
-<<<<<<< HEAD
-    """
-    def _valid_site_instrument(self,site,ins):
-        if ins == '1M0-SCICAM-SINISTRO':
-            if site in ['coj','cpt','lsc','elp']:
-                return True
-            else:
-                return False
-
-        return True
-    """
+
     def _build_ephemeris_request_parts(self):
         (new_targets, new_windows) = self._build_target_fields()
         sites = new_targets.keys()
@@ -505,26 +450,6 @@
                 requests.append(req)
         return requests
 
-    def observation_payload(self):
-        if not self.eph_target:
-            return {
-                "name": self.cleaned_data['name'],
-                "proposal": self.cleaned_data['proposal'],
-                "ipp_value": self.cleaned_data['ipp_value'],
-                "operator": "SINGLE",
-                "observation_type": self.cleaned_data['observation_mode'],
-                "requests": [
-                    {
-                        "configurations": [self._build_configuration()],
-                        "windows": [
-                            {
-                                "start": self.cleaned_data['start'],
-                                "end": self.cleaned_data['end']
-                            }
-                        ],
-                        "location": {
-                            "telescope_class": self._get_instruments()[self.cleaned_data['instrument_type']]['class']
-=======
     def _expand_cadence_request(self, payload):
         payload['requests'][0]['cadence'] = {
             'start': self.cleaned_data['start'],
@@ -542,25 +467,36 @@
         return response.json()
 
     def observation_payload(self):
-        payload = {
-            "name": self.cleaned_data['name'],
-            "proposal": self.cleaned_data['proposal'],
-            "ipp_value": self.cleaned_data['ipp_value'],
-            "operator": "SINGLE",
-            "observation_type": self.cleaned_data['observation_mode'],
-            "requests": [
-                {
-                    "configurations": [self._build_configuration()],
-                    "windows": [
-                        {
-                            "start": self.cleaned_data['start'],
-                            "end": self.cleaned_data['end']
->>>>>>> 5c9e6276
-                        }
+        if not self.eph_target:
+            payload = {
+                "name": self.cleaned_data['name'],
+                "proposal": self.cleaned_data['proposal'],
+                "ipp_value": self.cleaned_data['ipp_value'],
+                "operator": "SINGLE",
+                "observation_type": self.cleaned_data['observation_mode'],
+                "requests": [
+                    {
+                        "configurations": [self._build_configuration()],
+                        "windows": [
+                            {
+                                "start": self.cleaned_data['start'],
+                                "end": self.cleaned_data['end']
                     }
-<<<<<<< HEAD
                 ]
             }
+            ]
+            }
+            if self.cleaned_data.get('period') and self.cleaned_data.get('jitter'):
+                payload = self._expand_cadence_request(payload)
+
+            return payload
+
+
+
+
+
+
+
         else: #ephemeris scheme payload creation
             #this is inefficient as the request validation is done to check for site+scope
             #configuration errors, and then is done again later to check for other errors.
@@ -595,15 +531,6 @@
                 "requests": valid_requests
 
             }
-=======
-                }
-            ]
-        }
-        if self.cleaned_data.get('period') and self.cleaned_data.get('jitter'):
-            payload = self._expand_cadence_request(payload)
-
-        return payload
->>>>>>> 5c9e6276
 
 
 class LCOImagingObservationForm(LCOBaseObservationForm):
