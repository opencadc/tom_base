--- conflicted
+++ resolved
@@ -2,14 +2,9 @@
 from django.conf import settings
 from django import forms
 from dateutil.parser import parse
-<<<<<<< HEAD
 from crispy_forms.layout import Layout, Div, HTML
 from astropy import units as u, time
 import numpy as np
-=======
-from crispy_forms.layout import Div, HTML
-from astropy import units as u
->>>>>>> 59a3857d
 
 from tom_observations.facility import BaseRoboticObservationFacility, BaseRoboticObservationForm
 from tom_common.exceptions import ImproperCredentialsException
