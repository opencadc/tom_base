--- conflicted
+++ resolved
@@ -101,11 +101,7 @@
         }
         instrument_configs[0]['rotator_mode'] = 'SKY'
 
-<<<<<<< HEAD
         return [instrument_config]
-=======
-        return instrument_configs
->>>>>>> 1285ae97
 
 
 class SOARFacility(LCOFacility):
