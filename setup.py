--- conflicted
+++ resolved
@@ -47,12 +47,7 @@
         'gsselect',
         'fits2image',
         'specutils',
-<<<<<<< HEAD
-        'python-magic',
-        'antares-client'
-=======
         'antares-client',
->>>>>>> 734b29ed
     ],
     extras_require={
         'test': ['factory_boy', 'rise-set']
