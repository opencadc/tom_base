import requests

from astropy import units as u
from crispy_forms.layout import Div, HTML, Layout
from dateutil.parser import parse
from django import forms
from django.conf import settings
from django.core.cache import cache
from astropy import units as u
from astropy.time import Time

from tom_common.exceptions import ImproperCredentialsException
from tom_observations.cadence import CadenceForm
<<<<<<< HEAD
from tom_observations.facility import (
    GenericObservationFacility, GenericObservationForm, get_service_class
    )
=======
from tom_observations.facility import BaseRoboticObservationFacility, BaseRoboticObservationForm, get_service_class
>>>>>>> 3a9abf55
from tom_observations.observing_strategy import GenericStrategyForm
from tom_targets.models import (
    Target, REQUIRED_NON_SIDEREAL_FIELDS,
    REQUIRED_NON_SIDEREAL_FIELDS_PER_SCHEME
    )
from tom_observations.utils import get_radec_ephemeris
import json


# Determine settings for this module.
try:
    LCO_SETTINGS = settings.FACILITIES['LCO']
except (AttributeError, KeyError):
    LCO_SETTINGS = {
        'portal_url': 'https://observe.lco.global',
        'api_key': '',
    }

# Module specific settings.
PORTAL_URL = LCO_SETTINGS['portal_url']
SUCCESSFUL_OBSERVING_STATES = ['COMPLETED']
FAILED_OBSERVING_STATES = ['WINDOW_EXPIRED', 'CANCELED']
TERMINAL_OBSERVING_STATES = SUCCESSFUL_OBSERVING_STATES + FAILED_OBSERVING_STATES

# Units of flux and wavelength for converting to Specutils Spectrum1D objects
FLUX_CONSTANT = (1e-15 * u.erg) / (u.cm ** 2 * u.second * u.angstrom)
WAVELENGTH_UNITS = u.angstrom

# FITS header keywords used for data processing
FITS_FACILITY_KEYWORD = 'ORIGIN'
FITS_FACILITY_KEYWORD_VALUE = 'LCOGT'
FITS_FACILITY_DATE_OBS_KEYWORD = 'DATE-OBS'

# Functions needed specifically for LCO
# Helpers for LCO fields
ipp_value_help = """
        Value between 0.5 to 2.0.
        <a href="https://lco.global/documents/20/the_new_priority_factor.pdf">
            More information about Intra Proprosal Priority (IPP).
        </a>.
"""

observation_mode_help = """
    <a href="https://lco.global/documentation/special-scheduling-modes/">
        More information about Rapid Response mode.
    </a>
"""

end_help = """
    Try the
    <a href="https://lco.global/observatory/visibility/">
        Target Visibility Calculator.
    </a>
"""

instrument_type_help = """
    <a href="https://lco.global/observatory/instruments/">
        More information about LCO instruments.
    </a>
"""

exposure_time_help = """
    Try the
    <a href="https://exposure-time-calculator.lco.global/">
        online Exposure Time Calculator.
    </a>
"""

max_airmass_help = """
    Advice on
    <a href="https://lco.global/documentation/airmass-limit">
        setting the airmass limit.
    </a>
"""


def take_second_element(elem):
    return elem[1]


def make_request(*args, **kwargs):
    response = requests.request(*args, **kwargs)
    if 400 <= response.status_code < 500:
        raise ImproperCredentialsException('LCO: ' + str(response.content))
    response.raise_for_status()
    return response


class LCOBaseForm(forms.Form):
    ipp_value = forms.FloatField()
    exposure_count = forms.IntegerField(min_value=1)
    exposure_time = forms.FloatField(min_value=0.1)
    max_airmass = forms.FloatField()

    site = forms.ChoiceField(
        choices=(('all', 'All Sites'),
                 ('coj', 'Siding Spring'),
                 ('cpt', 'Sutherland'),
                 ('tfn', 'Teide'),
                 ('tlv', 'Wise'),
                 ('lsc', 'Cerro Tololo'),
                 ('elp', 'McDonald'),
                 ('ogg', 'Haleakala'))
    )

    imaging_interval = forms.FloatField(
        label='Interval (hrs). Will schedule exposure count per interval.'
        )

    def __init__(self, *args, **kwargs):
        super().__init__(*args, **kwargs)
        self.fields['proposal'] = forms.ChoiceField(
            choices=self.proposal_choices()
            )
        self.fields['filter'] = forms.ChoiceField(
            choices=self.filter_choices()
            )
        self.fields['instrument_type'] = forms.ChoiceField(
            choices=self.instrument_choices()
            )

        self.eph_target = False
        target = Target.objects.get(pk=kwargs['initial']['target_id'])
        if target.type == Target.NON_SIDEREAL:
            if target.scheme == 'EPHEMERIS':
                self.eph_target = True

    def _get_instruments(self):
        cached_instruments = cache.get('lco_instruments')

        if not cached_instruments:
            response = make_request(
                'GET',
                PORTAL_URL + '/api/instruments/',
                headers={'Authorization': 'Token {0}'.format(LCO_SETTINGS['api_key'])}
            )
            cached_instruments = {k: v for k, v in response.json().items() if 'SOAR' not in k}
            cache.set('lco_instruments', cached_instruments)
        return cached_instruments

    def instrument_choices(self):
        return [(k, v['name']) for k, v in self._get_instruments().items()]

    def filter_choices(self):
        return sorted(set([
            (f['code'], f['name']) for ins in self._get_instruments().values() for f in
            ins['optical_elements'].get('filters', []) + ins['optical_elements'].get('slits', [])
            ]), key=take_second_element)

    def proposal_choices(self):
        response = make_request(
            'GET',
            PORTAL_URL + '/api/profile/',
            headers={'Authorization': 'Token {0}'.format(LCO_SETTINGS['api_key'])}
        )
        choices = []
        for p in response.json()['proposals']:
            if p['current']:
                choices.append((p['id'], '{} ({})'.format(p['title'], p['id'])))
        return choices


class LCOBaseObservationForm(BaseRoboticObservationForm, LCOBaseForm, CadenceForm):
    name = forms.CharField()
    ipp_value = forms.FloatField(label='Intra Proposal Priority (IPP factor)',
                                 min_value=0.5,
                                 max_value=2,
                                 help_text=ipp_value_help)
    start = forms.CharField(widget=forms.TextInput(attrs={'type': 'date'}))
    end = forms.CharField(widget=forms.TextInput(attrs={'type': 'date'}),
                          help_text=end_help)
    exposure_count = forms.IntegerField(min_value=1)
    exposure_time = forms.FloatField(min_value=0.1,
                                     widget=forms.TextInput(
                                         attrs={'placeholder': 'Seconds'}
                                         ),
                                     help_text=exposure_time_help)
    max_airmass = forms.FloatField(help_text=max_airmass_help)
    period = forms.FloatField(required=False)
    jitter = forms.FloatField(required=False)
    observation_mode = forms.ChoiceField(
        choices=(('NORMAL', 'Normal'),
                 ('TARGET_OF_OPPORTUNITY', 'Rapid Response')
                 ),
        help_text=observation_mode_help
    )

    def __init__(self, *args, **kwargs):
        super().__init__(*args, **kwargs)
        self.helper.layout = Layout(
            self.common_layout,
            self.layout(),
            self.cadence_layout,
            self.button_layout()
        )

    def layout(self):
        return Div(
            Div(
                Div(
                    'name', 'proposal', 'ipp_value', 'observation_mode', 'start', 'end',
                    css_class='col'
                ),
                Div(
                    'filter', 'instrument_type', 'exposure_count', 'exposure_time', 'max_airmass',
                    css_class='col'
                ),
                css_class='form-row',
            ),
            Div(
                HTML('<p>Cadence parameters. Leave blank if no cadencing is desired.</p>'),
            ),
            Div(
                Div(
                    'period',
                    css_class='col'
                ),
                Div(
                    'jitter',
                    css_class='col'
                ),
                css_class='form-row'
            ),
        )

<<<<<<< HEAD
    def extra_layout(self):
        # If you just want to add some fields to the end of the form, add them here.
        if self.eph_target:
            return Div('site', 'imaging_interval')
        return Div()

=======
>>>>>>> 3a9abf55
    def clean_start(self):
        start = self.cleaned_data['start']
        return parse(start).isoformat()

    def clean_end(self):
        end = self.cleaned_data['end']
        return parse(end).isoformat()

    def is_valid(self):
        super().is_valid()
        obs_module = get_service_class(self.cleaned_data['facility'])
        errors = obs_module().validate_observation(self.observation_payload())
        if errors:
            self.add_error(None, self._flatten_error_dict(errors))
        return not errors

    def _flatten_error_dict(self, error_dict):
        non_field_errors = []
        for k, v in error_dict.items():
            if type(v) == list:
                for i in v:
                    if type(i) == str:
                        if k in self.fields:
                            self.add_error(k, i)
                        else:
                            non_field_errors.append('{}: {}'.format(k, i))
                    if type(i) == dict:
                        non_field_errors.append(self._flatten_error_dict(i))
            elif type(v) == str:
                if k in self.fields:
                    self.add_error(k, v)
                else:
                    non_field_errors.append('{}: {}'.format(k, v))
            elif type(v) == dict:
                non_field_errors.append(self._flatten_error_dict(v))

        return non_field_errors

    def instrument_to_type(self, instrument_type):
        if 'FLOYDS' in instrument_type:
            return 'SPECTRUM'
        elif 'NRES' in instrument_type:
            return 'NRES_SPECTRUM'
        else:
            return 'EXPOSE'

    def _build_target_fields(self):
        target = Target.objects.get(pk=self.cleaned_data['target_id'])
        target_fields = {
            'name': target.name,
        }
        if target.type == Target.SIDEREAL:
            target_fields['type'] = 'ICRS'
            target_fields['ra'] = target.ra
            target_fields['dec'] = target.dec
            target_fields['proper_motion_ra'] = target.pm_ra
            target_fields['proper_motion_dec'] = target.pm_dec
            target_fields['epoch'] = target.epoch

        elif target.type == Target.NON_SIDEREAL:
            if self.eph_target:
                ephemeris_targets = {}
                ephemeris_windows = {}

                eph_json = json.loads(target.eph_json)

                site_selection = self.cleaned_data['site']
                if site_selection != 'all':
                    site_selection = [site_selection]
                else:
                    site_selection = ['coj',
                                      'cpt',
                                      'tfn',
                                      'tlv',
                                      'lsc',
                                      'elp',
                                      'ogg']

                for site in site_selection:
                    if site in eph_json.keys():
                        ephemeris_targets[site] = []
                        ephemeris_windows[site] = []
                        (mjd_vals, ra_vals, dec_vals, air_vals, sun_alt_vals) = \
                            get_radec_ephemeris(eph_json[site],
                                                self.cleaned_data['start'],
                                                self.cleaned_data['end'],
                                                self.cleaned_data['imaging_interval'],
                                                'LCO',
                                                site)
                        if mjd_vals is not None:
                            for i in range(len(ra_vals)-1):
                                if (air_vals[i] < float(self.cleaned_data['max_airmass']) and
                                        air_vals[i+1] < float(self.cleaned_data['max_airmass']) and
                                        air_vals[i] > 1.0 and
                                        air_vals[i+1] > 1.0 and
                                        sun_alt_vals[i] < -30.0 and
                                        sun_alt_vals[i+1] < -30.0):

                                    new_target_fields = {}
                                    new_target_fields['type'] = 'ICRS'
                                    new_target_fields['ra'] = (ra_vals[i]+ra_vals[i+1])/2.0
                                    new_target_fields['dec'] = (dec_vals[i]+dec_vals[i+1])/2.0
                                    new_target_fields['proper_motion_ra'] = 0.0
                                    new_target_fields['proper_motion_dec'] = 0.0
                                    new_target_fields['epoch'] = 2000
                                    new_target_fields['parallax'] = 0

                                    start = Time(mjd_vals[i], format='mjd')
                                    end = Time(mjd_vals[i+1], format='mjd')

                                    # store start and end times in the target for
                                    # a matter of convenience in passing this
                                    # information forward to the request builder
                                    new_target_fields['name'] = '{}_{}_{}'.format(target.name, site, i)
                                    ephemeris_targets[site].append(new_target_fields)
                                    ephemeris_windows[site].append([start.isot, end.isot])
                        elif mjd_vals is None and sun_alt_vals == -2:
                            self.add_error(None, 'Date range outside range available in the provided ephemeris.')

                return (ephemeris_targets, ephemeris_windows)

            else:
                target_fields['type'] = 'ORBITAL_ELEMENTS'
                # Mapping from TOM field names to LCO API field names,
                # for fields where there are differences
                field_mapping = {
                    'inclination': 'orbinc',
                    'lng_asc_node': 'longascnode',
                    'arg_of_perihelion': 'argofperih',
                    'semimajor_axis': 'meandist',
                    'mean_anomaly': 'meananom',
                    'mean_daily_motion': 'dailymot',
                    'epoch_of_elements': 'epochofel',
                    'epoch_of_perihelion': 'epochofperih',
                }
                # The fields to include in the payload depend on the scheme.
                # Add only those that are required
                fields = (REQUIRED_NON_SIDEREAL_FIELDS
                          + REQUIRED_NON_SIDEREAL_FIELDS_PER_SCHEME[target.scheme])
                for field in fields:
                    lco_field = field_mapping.get(field, field)
                    target_fields[lco_field] = getattr(target, field)

            return target_fields

    def _build_instrument_config(self):
        instrument_config = {
            'exposure_count': self.cleaned_data['exposure_count'],
            'exposure_time': self.cleaned_data['exposure_time'],
            'optical_elements': {
                'filter': self.cleaned_data['filter']
            }
        }

        return instrument_config

    def _build_configuration(self):
        return {
            'type': self.instrument_to_type(self.cleaned_data['instrument_type']),
            'instrument_type': self.cleaned_data['instrument_type'],
            'target': self._build_target_fields(),
            'instrument_configs': [self._build_instrument_config()],
            'acquisition_config': {

            },
            'guiding_config': {

            },
            'constraints': {
                'max_airmass': self.cleaned_data['max_airmass']
            }
        }

    def _build_ephemeris_request_parts(self):
        (new_targets, new_windows) = self._build_target_fields()
        sites = new_targets.keys()
        configurations = []
        windows = []
        locations = []
        for site in sites:
            for i in range(len(new_targets[site])):
                single_obs_config = {
                    'type': self.instrument_to_type(self.cleaned_data['instrument_type']),
                    'instrument_type': self.cleaned_data['instrument_type'],
                    'target': new_targets[site][i],
                    'instrument_configs': [self._build_instrument_config()],
                    'acquisition_config': {

                    },
                    'guiding_config': {

                    },
                    'constraints': {
                        'max_airmass': self.cleaned_data['max_airmass']
                    }
                }
                i_type = self.cleaned_data['instrument_type']
                single_location = {'site': site,
                                   'telescope_class': self._get_instruments()[i_type]['class']}
                single_windows = [{'start': new_windows[site][i][0],
                                   'end': new_windows[site][i][1]}
                                  ]

                configurations.append(single_obs_config)
                windows.append(single_windows)
                locations.append(single_location)
        return (configurations, windows, locations)

    def _build_ephemeris_requests(self):
        (configurations, windows, locations) = self._build_ephemeris_request_parts()
        requests = []
        for i in range(len(configurations)):
            req = {'configurations': [configurations[i]],
                   'location': locations[i],
                   'windows': windows[i]}
            requests.append(req)
        return requests

    def _expand_cadence_request(self, payload):
        payload['requests'][0]['cadence'] = {
            'start': self.cleaned_data['start'],
            'end': self.cleaned_data['end'],
            'period': self.cleaned_data['period'],
            'jitter': self.cleaned_data['jitter']
        }
        payload['requests'][0]['windows'] = []
        response = make_request(
            'POST',
            PORTAL_URL + '/api/requestgroups/cadence/',
            json=payload,
            headers={'Authorization': 'Token {0}'.format(LCO_SETTINGS['api_key'])}
        )
        return response.json()

    def observation_payload(self):
        if not self.eph_target:
            payload = {
                "name": self.cleaned_data['name'],
                "proposal": self.cleaned_data['proposal'],
                "ipp_value": self.cleaned_data['ipp_value'],
                "operator": "SINGLE",
                "observation_type": self.cleaned_data['observation_mode'],
                "requests": [
                    {
                        "configurations": [self._build_configuration()],
                        "windows": [
                            {
                                "start": self.cleaned_data['start'],
                                "end": self.cleaned_data['end']
                                }]}]
            }
            if self.cleaned_data.get('period') and self.cleaned_data.get('jitter'):
                payload = self._expand_cadence_request(payload)

            return payload

        else:
            # ephemeris scheme payload creation
            # this is inefficient as the request validation is done to check for site+scope
            # configuration errors, and then is done again later to check for other errors.
            #
            # This could be used to estiamte airmass windows instead of using astropy as
            # is done in tom_base/utils.py.
            obs_module = get_service_class(self.cleaned_data['facility'])
            requests = self._build_ephemeris_requests()
            locations = []
            for j in range(len(requests)):
                if requests[j]['location'] not in locations:
                    locations.append(requests[j]['location'])
            if len(locations) > 1:
                operator = "MANY"
            else:
                operator = "SINGLE"

            errors = obs_module().validate_observation({
                "name": self.cleaned_data['name'],
                "proposal": self.cleaned_data['proposal'],
                "ipp_value": self.cleaned_data['ipp_value'],
                "operator": operator,
                "observation_type": self.cleaned_data['observation_mode'],
                "requests": requests

            })
            if len(errors) > 0:
                valid_requests = []
                for i, e in enumerate(errors['requests']):
                    if e != {}:
                        if 'non_field_errors' not in e:
                            valid_requests.append(requests[i])
                    else:
                        valid_requests.append(requests[i])
            else:
                valid_requests = requests

            return {
                "name": self.cleaned_data['name'],
                "proposal": self.cleaned_data['proposal'],
                "ipp_value": self.cleaned_data['ipp_value'],
                "operator": operator,
                "observation_type": self.cleaned_data['observation_mode'],
                "requests": valid_requests

            }


class LCOImagingObservationForm(LCOBaseObservationForm):
    def instrument_choices(self):
        return [(k, v['name']) for k, v in self._get_instruments().items() if 'IMAGE' in v['type']]

    def filter_choices(self):
        return sorted(set([
            (f['code'], f['name']) for ins in self._get_instruments().values() for f in
            ins['optical_elements'].get('filters', [])
            ]), key=take_second_element)


class LCOSpectroscopyObservationForm(LCOBaseObservationForm):
    rotator_angle = forms.FloatField(min_value=0.0, initial=0.0)

    def layout(self):
        return Div(
            Div(
                Div(
                    'name', 'proposal', 'ipp_value', 'observation_mode', 'start', 'end',
                    css_class='col'
                ),
                Div(
                    'filter', 'instrument_type', 'exposure_count', 'exposure_time', 'max_airmass', 'rotator_angle',
                    css_class='col'
                ),
                css_class='form-row',
            ),
            Div(
                Div(
                    HTML('<p>Cadence parameters. Leave blank if no cadencing is desired.</p>'),
                    css_class='row'
                ),
                Div(
                    Div(
                        'period', 'jitter',
                        css_class='col'
                    ),
                    css_class='form-row'
                )
            )
        )

    def instrument_choices(self):
        return [(k, v['name']) for k, v in self._get_instruments().items() if 'SPECTRA' in v['type']]

    # NRES does not take a slit, and therefore needs an option of None
    def filter_choices(self):
        return sorted(set([
            (f['code'], f['name']) for ins in self._get_instruments().values() for f in
            ins['optical_elements'].get('slits', [])
            ] + [('None', 'None')]), key=take_second_element)

    def _build_instrument_config(self):
        instrument_config = super()._build_instrument_config()
        if self.cleaned_data['filter'] != 'None':
            instrument_config['optical_elements'] = {
                'slit': self.cleaned_data['filter']
            }
        else:
            instrument_config.pop('optical_elements')
        instrument_config['rotator_mode'] = 'VFLOAT'  # TODO: Should be a distinct field, SKY & VFLOAT are both valid
        instrument_config['extra_params'] = {
            'rotator_angle': self.cleaned_data['rotator_angle']
        }

        return instrument_config


class LCOObservingStrategyForm(GenericStrategyForm, LCOBaseForm):
    def __init__(self, *args, **kwargs):
        super().__init__(*args, **kwargs)
        for field_name in ['groups', 'target_id']:
            self.fields.pop(field_name, None)
        for field in self.fields:
            if field != 'strategy_name':
                self.fields[field].required = False
        self.helper.layout = Layout(
            self.common_layout,
            Div(
                Div(
                    'proposal', 'ipp_value', 'filter', 'instrument_type',
                    css_class='col'
                ),
                Div(
                    'exposure_count', 'exposure_time', 'max_airmass',
                    css_class='col'
                ),
                css_class='form-row',
            )
        )


class LCOFacility(BaseRoboticObservationFacility):
    """
    The ``LCOFacility`` is the interface to the Las Cumbres Observatory Observation Portal. For information regarding
    LCO observing and the available parameters, please see https://observe.lco.global/help/.
    """

    name = 'LCO'
    observation_types = [('IMAGING', 'Imaging'), ('SPECTRA', 'Spectroscopy')]
    # The SITES dictionary is used to calculate visibility intervals in the
    # planning tool. All entries should contain latitude, longitude, elevation
    # and a code.
    # TODO: Flip sitecode and site name
    # TODO: Why is tlv not represented here?
    SITES = {
        'Siding Spring': {
            'sitecode': 'coj',
            'latitude': -31.272,
            'longitude': 149.07,
            'elevation': 1116
        },
        'Sutherland': {
            'sitecode': 'cpt',
            'latitude': -32.38,
            'longitude': 20.81,
            'elevation': 1804
        },
        'Teide': {
            'sitecode': 'tfn',
            'latitude': 20.3,
            'longitude': -16.511,
            'elevation': 2390
        },
        'Cerro Tololo': {
            'sitecode': 'lsc',
            'latitude': -30.167,
            'longitude': -70.804,
            'elevation': 2198
        },
        'McDonald': {
            'sitecode': 'elp',
            'latitude': 30.679,
            'longitude': -104.015,
            'elevation': 2027
        },
        'Haleakala': {
            'sitecode': 'ogg',
            'latitude': 20.706,
            'longitude': -156.258,
            'elevation': 3065
        }
    }

    def get_form(self, observation_type):
        if observation_type == 'IMAGING':
            return LCOImagingObservationForm
        elif observation_type == 'SPECTRA':
            return LCOSpectroscopyObservationForm
        else:
            return LCOBaseObservationForm

    def get_strategy_form(self, observation_type):
        return LCOObservingStrategyForm

    def submit_observation(self, observation_payload):
        response = make_request(
            'POST',
            PORTAL_URL + '/api/requestgroups/',
            json=observation_payload,
            headers=self._portal_headers()
        )
        return [r['id'] for r in response.json()['requests']]

    def validate_observation(self, observation_payload):
        response = make_request(
            'POST',
            PORTAL_URL + '/api/requestgroups/validate/',
            json=observation_payload,
            headers=self._portal_headers()
        )
        return response.json()['errors']

    def cancel_observation(self, observation_id):
        response = make_request(
            'POST',
            f'{PORTAL_URL}/api/requestgroups/{observation_id}/cancel/',
            headers=self._portal_headers()
        )
        return response.json()['errors']

    def get_observation_url(self, observation_id):
        return PORTAL_URL + '/requests/' + observation_id

    def get_flux_constant(self):
        return FLUX_CONSTANT

    def get_wavelength_units(self):
        return WAVELENGTH_UNITS

    def get_date_obs_from_fits_header(self, header):
        return header.get(FITS_FACILITY_DATE_OBS_KEYWORD, None)

    def is_fits_facility(self, header):
        """
        Returns True if the 'ORIGIN' keyword is in the given FITS header and contains the value 'LCOGT', False
        otherwise.

        :param header: FITS header object
        :type header: dictionary-like

        :returns: True if header matches LCOGT, False otherwise
        :rtype: boolean
        """
        return FITS_FACILITY_KEYWORD_VALUE == header.get(FITS_FACILITY_KEYWORD, None)

    def get_start_end_keywords(self):
        return ('start', 'end')

    def get_terminal_observing_states(self):
        return TERMINAL_OBSERVING_STATES

    def get_failed_observing_states(self):
        return FAILED_OBSERVING_STATES

    def get_observing_sites(self):
        return self.SITES

    def get_facility_weather_urls(self):
        """
        `facility_weather_urls = {'code': 'XYZ', 'sites': [ site_dict, ... ]}`
        where
        `site_dict = {'code': 'XYZ', 'weather_url': 'http://path/to/weather'}`
        """
        # TODO: manually add a weather url for tlv
        facility_weather_urls = {
            'code': 'LCO',
            'sites': [
                {
                    'code': site['sitecode'],
                    'weather_url': f'https://weather.lco.global/#/{site["sitecode"]}'
                }
                for site in self.SITES.values()]
            }

        return facility_weather_urls

    def get_facility_status(self):
        """Get the telescope_states from the LCO API endpoint and simply
        transform the returned JSON into the following dictionary hierarchy
        for use by the facility_status.html template partial.

        facility_dict = {'code': 'LCO', 'sites': [ site_dict, ... ]}
        site_dict = {'code': 'XYZ', 'telescopes': [ telescope_dict, ... ]}
        telescope_dict = {'code': 'XYZ', 'status': 'AVAILABILITY'}

        Here's an example of the returned dictionary:

        literal_facility_status_example = {
            'code': 'LCO',
            'sites': [
                {
                    'code': 'BPL',
                    'telescopes': [
                        {
                            'code': 'bpl.doma.1m0a',
                            'status': 'AVAILABLE'
                        },
                    ],
                },
                {
                    'code': 'ELP',
                    'telescopes': [
                        {
                            'code': 'elp.doma.1m0a',
                            'status': 'AVAILABLE'
                        },
                        {
                            'code': 'elp.domb.1m0a',
                            'status': 'AVAILABLE'
                        },
                    ]
                }
            ]
        }

        :return: facility_dict
        """
        # make the request to the LCO API for the telescope_states
        response = make_request(
            'GET',
            PORTAL_URL + '/api/telescope_states/',
            headers=self._portal_headers()
        )
        telescope_states = response.json()

        # Now, transform the telescopes_state dictionary in a dictionary suitable
        # for the facility_status.html template partial.

        # set up the return value to be populated by the for loop below
        facility_status = {
            'code': 'LCO',
            'sites': []
        }

        for telescope_key, telescope_value in telescope_states.items():
            [site_code, _, _] = telescope_key.split('.')

            # extract this telescope and it's status from the response
            telescope = {
                'code': telescope_key,
                'status': telescope_value[0]['event_type']
            }

            # get the site dictionary from the facilities list of sites
            # filter by site_code and provide a default (None) for new sites
            site = next((site_ix for site_ix in facility_status['sites']
                         if site_ix['code'] == site_code), None)
            # create the site if it's new and not yet in the facility_status['sites] list
            if site is None:
                new_site = {
                    'code': site_code,
                    'telescopes': []
                }
                facility_status['sites'].append(new_site)
                site = new_site

            # Now, add the telescope to the site's telescopes
            site['telescopes'].append(telescope)

        return facility_status

    def get_observation_status(self, observation_id):
        response = make_request(
            'GET',
            PORTAL_URL + '/api/requests/{0}'.format(observation_id),
            headers=self._portal_headers()
        )
        state = response.json()['state']

        response = make_request(
            'GET',
            PORTAL_URL + '/api/requests/{0}/observations/'.format(observation_id),
            headers=self._portal_headers()
        )
        blocks = response.json()
        current_block = None
        for block in blocks:
            if block['state'] == 'COMPLETED':
                current_block = block
                break
            elif block['state'] == 'PENDING':
                current_block = block
        if current_block:
            scheduled_start = current_block['start']
            scheduled_end = current_block['end']
        else:
            scheduled_start, scheduled_end = None, None

        return {'state': state, 'scheduled_start': scheduled_start, 'scheduled_end': scheduled_end}

    def data_products(self, observation_id, product_id=None):
        products = []
        for frame in self._archive_frames(observation_id, product_id):
            products.append({
                'id': frame['id'],
                'filename': frame['filename'],
                'created': parse(frame['DATE_OBS']),
                'url': frame['url']
            })
        return products

    # The following methods are used internally by this module
    # and should not be called directly from outside code.

    def _portal_headers(self):
        if LCO_SETTINGS.get('api_key'):
            return {'Authorization': 'Token {0}'.format(LCO_SETTINGS['api_key'])}
        else:
            return {}

    def _archive_headers(self):
        if LCO_SETTINGS.get('api_key'):
            archive_token = cache.get('LCO_ARCHIVE_TOKEN')
            if not archive_token:
                response = make_request(
                    'GET',
                    PORTAL_URL + '/api/profile/',
                    headers={'Authorization': 'Token {0}'.format(LCO_SETTINGS['api_key'])}
                )
                archive_token = response.json().get('tokens', {}).get('archive')
                if archive_token:
                    cache.set('LCO_ARCHIVE_TOKEN', archive_token, 3600)
                    return {'Authorization': 'Bearer {0}'.format(archive_token)}

            else:
                return {'Authorization': 'Bearer {0}'.format(archive_token)}
        else:
            return {}

    def _archive_frames(self, observation_id, product_id=None):
        # todo save this key somewhere
        frames = []
        if product_id:
            response = make_request(
                'GET',
                'https://archive-api.lco.global/frames/{0}/'.format(product_id),
                headers=self._archive_headers()
            )
            frames = [response.json()]
        else:
            url = 'https://archive-api.lco.global/frames/?REQNUM={0}&limit=1000'.format(observation_id)
            while url:
                response = make_request(
                    'GET',
                    url,
                    headers=self._archive_headers()
                )
                frames.extend(response.json()['results'])
                url = response.json()['next']
        return frames<|MERGE_RESOLUTION|>--- conflicted
+++ resolved
@@ -11,13 +11,11 @@
 
 from tom_common.exceptions import ImproperCredentialsException
 from tom_observations.cadence import CadenceForm
-<<<<<<< HEAD
 from tom_observations.facility import (
-    GenericObservationFacility, GenericObservationForm, get_service_class
+    GenericObservationFacility, GenericObservationForm,
+    BaseRoboticObservationFacility, BaseRoboticObservationForm,
+    get_service_class
     )
-=======
-from tom_observations.facility import BaseRoboticObservationFacility, BaseRoboticObservationForm, get_service_class
->>>>>>> 3a9abf55
 from tom_observations.observing_strategy import GenericStrategyForm
 from tom_targets.models import (
     Target, REQUIRED_NON_SIDEREAL_FIELDS,
@@ -243,15 +241,12 @@
             ),
         )
 
-<<<<<<< HEAD
     def extra_layout(self):
         # If you just want to add some fields to the end of the form, add them here.
         if self.eph_target:
             return Div('site', 'imaging_interval')
         return Div()
 
-=======
->>>>>>> 3a9abf55
     def clean_start(self):
         start = self.cleaned_data['start']
         return parse(start).isoformat()
