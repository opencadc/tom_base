<<<<<<< HEAD
from base64 import b64encode
from io import BytesIO
import os
import tempfile
=======
import os
import json
from io import BytesIO
from base64 import b64encode
from datetime import datetime

from django.db import models
from django.conf import settings
>>>>>>> af3f4607

from astropy.io import fits
from astropy.visualization import ZScaleInterval
from django.conf import settings
from django.core.files import File
from django.db import models
from fits2image.conversions import fits_to_jpg
from PIL import Image

from tom_targets.models import Target
from tom_observations.models import ObservationRecord

PHOTOMETRY = ('photometry', 'Photometry')
FITS_FILE = ('fits_file', 'Fits File')
SPECTROSCOPY = ('spectroscopy', 'Spectroscopy')
IMAGE_FILE = ('image_file', 'Image File')


def find_img_size(filename):
    try:
        return settings.THUMBNAIL_MAX_SIZE
    except:
        hdul = fits.open(filename)
        xsize = 0
        ysize = 0
        for hdu in hdul:
            try:
                xsize = max(xsize,hdu.header['NAXIS1'])
                ysize = max(ysize,hdu.header['NAXIS2'])
            except KeyError:
                pass
        return (xsize, ysize)


def is_fits_image_file(filename):
    try:
        hdul = fits.open(filename)
    except OSError:  # OSError is raised if file is not FITS format
        return False
    for hdu in hdul:
        if hdu.header.get('XTENSION') == 'IMAGE':
            return True
    return False


def data_product_path(instance, filename):
    # Uploads go to MEDIA_ROOT
    if instance.observation_record is not None:
        return '{0}/{1}/{2}'.format(instance.target.identifier, instance.observation_record.facility, filename)
    else:
        return '{0}/none/{1}'.format(instance.target.identifier, filename)


class DataProductGroup(models.Model):
    name = models.CharField(max_length=200)
    created = models.DateTimeField(auto_now_add=True)
    modified = models.DateTimeField(auto_now=True)

    class Meta:
        ordering = ('-created',)

    def __str__(self):
        return self.name


class DataProduct(models.Model):
    DATA_PRODUCT_TYPES = (
        PHOTOMETRY,
        FITS_FILE,
        SPECTROSCOPY,
        IMAGE_FILE
    )

    FITS_EXTENSIONS = {
        '.fits': 'PRIMARY',
        '.fz': 'SCI'
    }

    product_id = models.CharField(max_length=255, unique=True, null=True)
    target = models.ForeignKey(Target, on_delete=models.CASCADE)
    observation_record = models.ForeignKey(ObservationRecord, null=True, default=None, on_delete=models.CASCADE)
    data = models.FileField(upload_to=data_product_path, null=True, default=None)
    extra_data = models.TextField(blank=True, default='')
    group = models.ManyToManyField(DataProductGroup)
    created = models.DateTimeField(auto_now_add=True)
    modified = models.DateTimeField(auto_now=True)
    tag = models.CharField(max_length=50, blank=True, default='', choices=DATA_PRODUCT_TYPES)
    featured = models.BooleanField(default=False)
    thumbnail = models.FileField(upload_to=data_product_path, null=True, default=None)

    class Meta:
        ordering = ('-created',)
        get_latest_by = ('modified',)

    def __str__(self):
        return self.data.name

    def get_file_name(self):
        return os.path.basename(self.data.name)

    def get_file_extension(self):
        return os.path.splitext(self.data.name)[1]

    def get_preview(self, size=settings.THUMBNAIL_DEFAULT_SIZE, redraw=False):
        if self.thumbnail:
            im = Image.open(self.thumbnail)
            if im.size != settings.THUMBNAIL_DEFAULT_SIZE:
                redraw = True

        if not self.thumbnail or redraw:
            width, height = settings.THUMBNAIL_DEFAULT_SIZE
            tmpfile = self.create_thumbnail(self.data, width=width, height=height)
            if tmpfile:
                outfile_name = os.path.basename(self.data.file.name)
                filename = outfile_name.split(".")[0] + "_tb.jpg"
                with open(tmpfile.name, 'rb') as f:
                    self.thumbnail.save(filename, File(f), save=True)
                    self.save()
                tmpfile.close()
        return self.thumbnail.url

    def create_thumbnail(self, width=None, height=None):
        if is_fits_image_file(self.data.file.name):
            tmpfile = tempfile.NamedTemporaryFile()
            if not width or not height:
                width, height = find_img_size(self.data.file.name)
            resp = fits_to_jpg(self.data.file.name, tmpfile.name, width=width, height=height)
            if resp:
                return tmpfile
        return

    def get_photometry(self):
        photometry_data = {}
        for rd in ReducedDatum.objects.filter(data_product=self, data_type=PHOTOMETRY[0]):
            datum = json.loads(rd.value)
            photometry_data.setdefault(datum.get('filter', ''), {})
            photometry_data[datum.get('filter', '')].setdefault('time', []).append(rd.timestamp)
            for key, value in datum.items():
                photometry_data[datum.get('filter', '')].setdefault(key, []).append(value)
        return photometry_data

    def get_spectroscopy(self):
        spectroscopy_data = {}
        datum = ReducedDatum.objects.get(data_product=self, data_type=SPECTROSCOPY[0])
        obs_date = datetime.strftime(datum.timestamp, '%Y-%m-%d %H:%M:%S')
        spectroscopy_data[obs_date] = {}
        for key, value in json.loads(datum.value).items():
            spectroscopy_data[obs_date].setdefault('wavelength', []).append(value['wavelength'])
            spectroscopy_data[obs_date].setdefault('flux', []).append(value['flux'])
        return spectroscopy_data


class ReducedDatum(models.Model):
    target = models.ForeignKey(Target, null=False, on_delete=models.CASCADE)
    data_product = models.ForeignKey(DataProduct, null=True, on_delete=models.CASCADE)
    data_type = models.CharField(
        max_length=100,
        choices=getattr(settings, 'DATA_TYPES', (
            SPECTROSCOPY,
            PHOTOMETRY,
            IMAGE_FILE
        )),
        default=''
    )
    source_name = models.CharField(max_length=100, default='')
    source_location = models.CharField(max_length=200, default='')
    timestamp = models.DateTimeField(null=False, blank=False, default=datetime.now, db_index=True)
    value = models.TextField(null=False, blank=False)<|MERGE_RESOLUTION|>--- conflicted
+++ resolved
@@ -1,18 +1,9 @@
-<<<<<<< HEAD
 from base64 import b64encode
+from datetime import datetime
 from io import BytesIO
+import json
 import os
 import tempfile
-=======
-import os
-import json
-from io import BytesIO
-from base64 import b64encode
-from datetime import datetime
-
-from django.db import models
-from django.conf import settings
->>>>>>> af3f4607
 
 from astropy.io import fits
 from astropy.visualization import ZScaleInterval
